--- conflicted
+++ resolved
@@ -256,11 +256,7 @@
     }
 
 
-<<<<<<< HEAD
-class _SaveCheckpointCallback(Callback):
-=======
 class _SaveCheckpointCallback(Callback):  # type: ignore[misc]
->>>>>>> ecbb1293
     """
     A simplified version of SaveModelCallback.
 
@@ -302,15 +298,9 @@
         learner.create_opt()
     checkpoint = torch.load(checkpoint_path)
     learner.model.load_state_dict(checkpoint["model"], strict=True)
-<<<<<<< HEAD
-    learner.opt.load_state_dict(checkpoint["opt"])
-    set_random_states(**checkpoint["random_states"])
-    return checkpoint["epoch"]
-=======
     learner.opt.load_state_dict(checkpoint["opt"])  # type: ignore[union-attr]
     set_random_states(**checkpoint["random_states"])
     return checkpoint["epoch"]  # type: ignore[no-any-return]
->>>>>>> ecbb1293
 
 
 def resumable_fine_tune(
@@ -324,11 +314,7 @@
     pct_start: float = 0.3,
     div: float = 5.0,
     **kwargs: typing.Any,
-<<<<<<< HEAD
-):
-=======
 ) -> None:
->>>>>>> ecbb1293
     """
     Inline learner.fine_tune() to support resuming from a model checkpoint.
 
